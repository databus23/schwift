--- conflicted
+++ resolved
@@ -578,10 +578,7 @@
 		targetAccount = targetAccount.SwitchAccount(accountName)
 	}
 	target = targetAccount.Container(fields[0]).Object(fields[1])
-<<<<<<< HEAD
 	return *o.symlinkHeaders, target, nil
-=======
-	return target, *o.symlinkHeaders, nil
 }
 
 //URL returns the canonical url for the object in the objectstore
@@ -590,5 +587,4 @@
 		ContainerName: o.c.name,
 		ObjectName:    o.name,
 	}.URL(o.c.a.backend, nil)
->>>>>>> c3c9ebde
 }